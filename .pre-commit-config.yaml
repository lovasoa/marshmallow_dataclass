repos:
- repo: https://github.com/asottile/pyupgrade
<<<<<<< HEAD
  rev: v2.32.0
=======
  rev: v3.2.0
>>>>>>> a6be7f0d
  hooks:
  - id: pyupgrade
    args: ["--py36-plus"]
- repo: https://github.com/python/black
  rev: 22.10.0
  hooks:
  - id: black
    language_version: python3
- repo: https://gitlab.com/pycqa/flake8
  rev: 5.0.4
  hooks:
  - id: flake8
    additional_dependencies: ['flake8-bugbear==22.10.27']
- repo: https://github.com/pre-commit/mirrors-mypy
<<<<<<< HEAD
  rev: v0.942
=======
  rev: v0.982
>>>>>>> a6be7f0d
  hooks:
  - id: mypy
    additional_dependencies: [marshmallow-enum,typeguard,marshmallow]
    args: [--show-error-codes]
- repo: https://github.com/asottile/blacken-docs
  rev: v1.12.1
  hooks:
  - id: blacken-docs
    additional_dependencies: [black==22.8.0]<|MERGE_RESOLUTION|>--- conflicted
+++ resolved
@@ -1,10 +1,6 @@
 repos:
 - repo: https://github.com/asottile/pyupgrade
-<<<<<<< HEAD
-  rev: v2.32.0
-=======
   rev: v3.2.0
->>>>>>> a6be7f0d
   hooks:
   - id: pyupgrade
     args: ["--py36-plus"]
@@ -19,11 +15,7 @@
   - id: flake8
     additional_dependencies: ['flake8-bugbear==22.10.27']
 - repo: https://github.com/pre-commit/mirrors-mypy
-<<<<<<< HEAD
-  rev: v0.942
-=======
   rev: v0.982
->>>>>>> a6be7f0d
   hooks:
   - id: mypy
     additional_dependencies: [marshmallow-enum,typeguard,marshmallow]
