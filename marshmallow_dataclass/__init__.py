--- conflicted
+++ resolved
@@ -595,17 +595,10 @@
     if generic_field:
         return generic_field
 
-<<<<<<< HEAD
-    # typing.NewType returns a function with a __supertype__ attribute
-    newtype_supertype = getattr(typ, "__supertype__", None)
-    typ_check = typ  # Prevents casting typ to FunctionType in the if
-    if newtype_supertype and inspect.isfunction(typ_check):
-=======
     # typing.NewType returns a function (in python <= 3.9) or a class (python >= 3.10) with a
     # __supertype__ attribute
-    if typing_inspect.is_new_type(typ):
-        newtype_supertype = getattr(typ, "__supertype__", None)
->>>>>>> db737147
+    newtype_supertype = getattr(typ, "__supertype__", None)
+    if typing_inspect.is_new_type(typ) and newtype_supertype is not None:
         return _field_by_supertype(
             typ=typ,
             default=default,
