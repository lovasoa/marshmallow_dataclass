"""
This library allows the conversion of python 3.7's :mod:`dataclasses`
to :mod:`marshmallow` schemas.

It takes a python class, and generates a marshmallow schema for it.

Simple example::

    from marshmallow import Schema
    from marshmallow_dataclass import dataclass

    @dataclass
    class Point:
      x:float
      y:float

    point = Point(x=0, y=0)
    point_json = Point.Schema().dumps(point)

Full example::

    from marshmallow import Schema
    from dataclasses import field
    from marshmallow_dataclass import dataclass
    import datetime

    @dataclass
    class User:
      birth: datetime.date = field(metadata= {
        "required": True # A parameter to pass to marshmallow's field
      })
      website:str = field(metadata = {
        "marshmallow_field": marshmallow.fields.Url() # Custom marshmallow field
      })
      Schema: ClassVar[Type[Schema]] = Schema # For the type checker
"""
import collections.abc
import dataclasses
import inspect
import threading
import types
import warnings
from enum import EnumMeta
from functools import lru_cache, partial
from typing import (
    Any,
    Callable,
    Dict,
    List,
    Mapping,
    NewType as typing_NewType,
    Optional,
    Set,
    Tuple,
    Type,
    TypeVar,
    Union,
    cast,
    get_type_hints,
    overload,
    Sequence,
    FrozenSet,
)

import marshmallow
import typing_inspect

from marshmallow_dataclass.lazy_class_attribute import lazy_class_attribute


__all__ = ["dataclass", "add_schema", "class_schema", "field_for_schema", "NewType"]

NoneType = type(None)
_U = TypeVar("_U")

# Whitelist of dataclass members that will be copied to generated schema.
MEMBERS_WHITELIST: Set[str] = {"Meta"}

# Max number of generated schemas that class_schema keeps of generated schemas. Removes duplicates.
MAX_CLASS_SCHEMA_CACHE_SIZE = 1024

# Recursion guard for class_schema()
_RECURSION_GUARD = threading.local()


@overload
def dataclass(
    _cls: Type[_U],
    *,
    repr: bool = True,
    eq: bool = True,
    order: bool = False,
    unsafe_hash: bool = False,
    frozen: bool = False,
    base_schema: Optional[Type[marshmallow.Schema]] = None,
    cls_frame: Optional[types.FrameType] = None,
) -> Type[_U]:
    ...


@overload
def dataclass(
    *,
    repr: bool = True,
    eq: bool = True,
    order: bool = False,
    unsafe_hash: bool = False,
    frozen: bool = False,
    base_schema: Optional[Type[marshmallow.Schema]] = None,
    cls_frame: Optional[types.FrameType] = None,
) -> Callable[[Type[_U]], Type[_U]]:
    ...


# _cls should never be specified by keyword, so start it with an
# underscore.  The presence of _cls is used to detect if this
# decorator is being called with parameters or not.
def dataclass(
    _cls: Optional[Type[_U]] = None,
    *,
    repr: bool = True,
    eq: bool = True,
    order: bool = False,
    unsafe_hash: bool = False,
    frozen: bool = False,
    base_schema: Optional[Type[marshmallow.Schema]] = None,
    cls_frame: Optional[types.FrameType] = None,
) -> Union[Type[_U], Callable[[Type[_U]], Type[_U]]]:
    """
    This decorator does the same as dataclasses.dataclass, but also applies :func:`add_schema`.
    It adds a `.Schema` attribute to the class object

    :param base_schema: marshmallow schema used as a base class when deriving dataclass schema
    :param cls_frame: frame of cls definition, used to obtain locals with other classes definitions.
        If None is passed the caller frame will be treated as cls_frame

    >>> @dataclass
    ... class Artist:
    ...    name: str
    >>> Artist.Schema
    <class 'marshmallow.schema.Artist'>

    >>> from typing import ClassVar
    >>> from marshmallow import Schema
    >>> @dataclass(order=True) # preserve field order
    ... class Point:
    ...   x:float
    ...   y:float
    ...   Schema: ClassVar[Type[Schema]] = Schema # For the type checker
    ...
    >>> Point.Schema().load({'x':0, 'y':0}) # This line can be statically type checked
    Point(x=0.0, y=0.0)
    """
    # dataclass's typing doesn't expect it to be called as a function, so ignore type check
    dc = dataclasses.dataclass(  # type: ignore
        _cls, repr=repr, eq=eq, order=order, unsafe_hash=unsafe_hash, frozen=frozen
    )
    if not cls_frame:
        current_frame = inspect.currentframe()
        if current_frame:
            cls_frame = current_frame.f_back
        # Per https://docs.python.org/3/library/inspect.html#the-interpreter-stack
        del current_frame
    if _cls is None:
        return lambda cls: add_schema(dc(cls), base_schema, cls_frame=cls_frame)
    return add_schema(dc, base_schema, cls_frame=cls_frame)


@overload
def add_schema(_cls: Type[_U]) -> Type[_U]:
    ...


@overload
def add_schema(
    base_schema: Optional[Type[marshmallow.Schema]] = None,
) -> Callable[[Type[_U]], Type[_U]]:
    ...


@overload
def add_schema(
    _cls: Type[_U],
    base_schema: Optional[Type[marshmallow.Schema]] = None,
    cls_frame: Optional[types.FrameType] = None,
) -> Type[_U]:
    ...


def add_schema(_cls=None, base_schema=None, cls_frame=None):
    """
    This decorator adds a marshmallow schema as the 'Schema' attribute in a dataclass.
    It uses :func:`class_schema` internally.

    :param type _cls: The dataclass to which a Schema should be added
    :param base_schema: marshmallow schema used as a base class when deriving dataclass schema
    :param cls_frame: frame of cls definition

    >>> class BaseSchema(marshmallow.Schema):
    ...   def on_bind_field(self, field_name, field_obj):
    ...     field_obj.data_key = (field_obj.data_key or field_name).upper()

    >>> @add_schema(base_schema=BaseSchema)
    ... @dataclasses.dataclass
    ... class Artist:
    ...    names: Tuple[str, str]
    >>> artist = Artist.Schema().loads('{"NAMES": ["Martin", "Ramirez"]}')
    >>> artist
    Artist(names=('Martin', 'Ramirez'))
    """

    def decorator(clazz: Type[_U]) -> Type[_U]:
        # noinspection PyTypeHints
        clazz.Schema = lazy_class_attribute(  # type: ignore
            partial(class_schema, clazz, base_schema, cls_frame),
            "Schema",
            clazz.__name__,
        )
        return clazz

    return decorator(_cls) if _cls else decorator


def class_schema(
    clazz: type,
    base_schema: Optional[Type[marshmallow.Schema]] = None,
    clazz_frame: Optional[types.FrameType] = None,
) -> Type[marshmallow.Schema]:
    """
    Convert a class to a marshmallow schema

    :param clazz: A python class (may be a dataclass)
    :param base_schema: marshmallow schema used as a base class when deriving dataclass schema
    :param clazz_frame: frame of cls definition
    :return: A marshmallow Schema corresponding to the dataclass

    .. note::
        All the arguments supported by marshmallow field classes can
        be passed in the `metadata` dictionary of a field.


    If you want to use a custom marshmallow field
    (one that has no equivalent python type), you can pass it as the
    ``marshmallow_field`` key in the metadata dictionary.

    >>> import typing
    >>> Meters = typing.NewType('Meters', float)
    >>> @dataclasses.dataclass()
    ... class Building:
    ...   height: Optional[Meters]
    ...   name: str = dataclasses.field(default="anonymous")
    ...   class Meta:
    ...     ordered = True
    ...
    >>> class_schema(Building) # Returns a marshmallow schema class (not an instance)
    <class 'marshmallow.schema.Building'>
    >>> @dataclasses.dataclass()
    ... class City:
    ...   name: str = dataclasses.field(metadata={'required':True})
    ...   best_building: Building # Reference to another dataclass. A schema will be created for it too.
    ...   other_buildings: List[Building] = dataclasses.field(default_factory=lambda: [])
    ...
    >>> citySchema = class_schema(City)()
    >>> city = citySchema.load({"name":"Paris", "best_building": {"name": "Eiffel Tower"}})
    >>> city
    City(name='Paris', best_building=Building(height=None, name='Eiffel Tower'), other_buildings=[])

    >>> citySchema.load({"name":"Paris"})
    Traceback (most recent call last):
        ...
    marshmallow.exceptions.ValidationError: {'best_building': ['Missing data for required field.']}

    >>> city_json = citySchema.dump(city)
    >>> city_json['best_building'] # We get an OrderedDict because we specified order = True in the Meta class
    OrderedDict([('height', None), ('name', 'Eiffel Tower')])

    >>> @dataclasses.dataclass()
    ... class Person:
    ...   name: str = dataclasses.field(default="Anonymous")
    ...   friends: List['Person'] = dataclasses.field(default_factory=lambda:[]) # Recursive field
    ...
    >>> person = class_schema(Person)().load({
    ...     "friends": [{"name": "Roger Boucher"}]
    ... })
    >>> person
    Person(name='Anonymous', friends=[Person(name='Roger Boucher', friends=[])])

    >>> @dataclasses.dataclass()
    ... class C:
    ...   important: int = dataclasses.field(init=True, default=0)
    ...    # Only fields that are in the __init__ method will be added:
    ...   unimportant: int = dataclasses.field(init=False, default=0)
    ...
    >>> c = class_schema(C)().load({
    ...     "important": 9, # This field will be imported
    ...     "unimportant": 9 # This field will NOT be imported
    ... }, unknown=marshmallow.EXCLUDE)
    >>> c
    C(important=9, unimportant=0)

    >>> @dataclasses.dataclass
    ... class Website:
    ...  url:str = dataclasses.field(metadata = {
    ...    "marshmallow_field": marshmallow.fields.Url() # Custom marshmallow field
    ...  })
    ...
    >>> class_schema(Website)().load({"url": "I am not a good URL !"})
    Traceback (most recent call last):
        ...
    marshmallow.exceptions.ValidationError: {'url': ['Not a valid URL.']}

    >>> @dataclasses.dataclass
    ... class NeverValid:
    ...     @marshmallow.validates_schema
    ...     def validate(self, data, **_):
    ...         raise marshmallow.ValidationError('never valid')
    ...
    >>> class_schema(NeverValid)().load({})
    Traceback (most recent call last):
        ...
    marshmallow.exceptions.ValidationError: {'_schema': ['never valid']}

    >>> @dataclasses.dataclass
    ... class Anything:
    ...     name: str
    ...     @marshmallow.validates('name')
    ...     def validates(self, value):
    ...         if len(value) > 5: raise marshmallow.ValidationError("Name too long")
    >>> class_schema(Anything)().load({"name": "aaaaaargh"})
    Traceback (most recent call last):
    ...
    marshmallow.exceptions.ValidationError: {'name': ['Name too long']}

    You can use the ``metadata`` argument to override default field behaviour, e.g. the fact that
    ``Optional`` fields allow ``None`` values:

    >>> @dataclasses.dataclass
    ... class Custom:
    ...     name: Optional[str] = dataclasses.field(metadata={"allow_none": False})
    >>> class_schema(Custom)().load({"name": None})
    Traceback (most recent call last):
        ...
    marshmallow.exceptions.ValidationError: {'name': ['Field may not be null.']}
    >>> class_schema(Custom)().load({})
    Custom(name=None)
    """
    if not dataclasses.is_dataclass(clazz) and not _is_generic_alias_of_dataclass(
        clazz
    ):
        clazz = dataclasses.dataclass(clazz)
    if not clazz_frame:
        current_frame = inspect.currentframe()
        if current_frame:
            clazz_frame = current_frame.f_back
        # Per https://docs.python.org/3/library/inspect.html#the-interpreter-stack
        del current_frame
    _RECURSION_GUARD.seen_classes = {}
    try:
        return _internal_class_schema(clazz, base_schema, clazz_frame, None)
    finally:
        _RECURSION_GUARD.seen_classes.clear()


def _dataclass_fields(clazz: type) -> Tuple[dataclasses.Field, ...]:
    if _is_generic_alias_of_dataclass(clazz):
        clazz = typing_inspect.get_origin(clazz)
    return dataclasses.fields(clazz)


@lru_cache(maxsize=MAX_CLASS_SCHEMA_CACHE_SIZE)
def _internal_class_schema(
    clazz: type,
    base_schema: Optional[Type[marshmallow.Schema]] = None,
<<<<<<< HEAD
    clazz_frame: types.FrameType = None,
    generic_params_to_args: Optional[Tuple[Tuple[type, type], ...]] = None,
=======
    clazz_frame: Optional[types.FrameType] = None,
>>>>>>> 9acc7695
) -> Type[marshmallow.Schema]:
    # generic aliases do not have a __name__ prior python 3.10
    _name = getattr(clazz, "__name__", repr(clazz))

    _RECURSION_GUARD.seen_classes[clazz] = _name
    try:
        fields = _dataclass_fields(clazz)
    except TypeError:  # Not a dataclass
        try:
            warnings.warn(
                "****** WARNING ****** "
                f"marshmallow_dataclass was called on the class {clazz}, which is not a dataclass. "
                "It is going to try and convert the class into a dataclass, which may have "
                "undesirable side effects. To avoid this message, make sure all your classes and "
                "all the classes of their fields are either explicitly supported by "
                "marshmallow_dataclass, or define the schema explicitly using "
                "field(metadata=dict(marshmallow_field=...)). For more information, see "
                "https://github.com/lovasoa/marshmallow_dataclass/issues/51 "
                "****** WARNING ******"
            )
            created_dataclass: type = dataclasses.dataclass(clazz)
            return _internal_class_schema(
                created_dataclass, base_schema, clazz_frame, generic_params_to_args
            )
        except Exception as exc:
            raise TypeError(
                f"{getattr(clazz, '__name__', repr(clazz))} is not a dataclass and cannot be turned into one."
            ) from exc

    # Copy all marshmallow hooks and whitelisted members of the dataclass to the schema.
    attributes = {
        k: v
        for k, v in inspect.getmembers(clazz)
        if hasattr(v, "__marshmallow_hook__") or k in MEMBERS_WHITELIST
    }

    if _is_generic_alias_of_dataclass(clazz) and generic_params_to_args is None:
        generic_params_to_args = _generic_params_to_args(clazz)

    type_hints = _dataclass_type_hints(clazz, clazz_frame, generic_params_to_args)
    # Update the schema members to contain marshmallow fields instead of dataclass fields
    attributes.update(
        (
            field.name,
            field_for_schema(
                type_hints[field.name],
                _get_field_default(field),
                field.metadata,
                base_schema,
                clazz_frame,
                generic_params_to_args,
            ),
        )
        for field in fields
        if field.init
    )

    schema_class = type(_name, (_base_schema(clazz, base_schema),), attributes)
    return cast(Type[marshmallow.Schema], schema_class)


def _field_by_type(
    typ: Union[type, Any], base_schema: Optional[Type[marshmallow.Schema]]
) -> Optional[Type[marshmallow.fields.Field]]:
    return (
        base_schema and base_schema.TYPE_MAPPING.get(typ)
    ) or marshmallow.Schema.TYPE_MAPPING.get(typ)


def _field_by_supertype(
    typ: Type,
    default: Any,
    newtype_supertype: Type,
    metadata: dict,
    base_schema: Optional[Type[marshmallow.Schema]],
    typ_frame: Optional[types.FrameType],
    generic_params_to_args: Optional[Tuple[Tuple[type, type], ...]] = None,
) -> marshmallow.fields.Field:
    """
    Return a new field for fields based on a super field. (Usually spawned from NewType)
    """
    # Add the information coming our custom NewType implementation

    typ_args = getattr(typ, "_marshmallow_args", {})

    # Handle multiple validators from both `typ` and `metadata`.
    # See https://github.com/lovasoa/marshmallow_dataclass/issues/91
    new_validators: List[Callable] = []
    for meta_dict in (typ_args, metadata):
        if "validate" in meta_dict:
            if marshmallow.utils.is_iterable_but_not_string(meta_dict["validate"]):
                new_validators.extend(meta_dict["validate"])
            elif callable(meta_dict["validate"]):
                new_validators.append(meta_dict["validate"])
    metadata["validate"] = new_validators if new_validators else None

    metadata = {**typ_args, **metadata}
    metadata.setdefault("metadata", {}).setdefault("description", typ.__name__)
    field = getattr(typ, "_marshmallow_field", None)
    if field:
        return field(**metadata)
    else:
        return field_for_schema(
            newtype_supertype,
            metadata=metadata,
            default=default,
            base_schema=base_schema,
            typ_frame=typ_frame,
            generic_params_to_args=generic_params_to_args,
        )


def _generic_type_add_any(typ: type) -> type:
    """if typ is generic type without arguments, replace them by Any."""
    if typ is list or typ is List:
        typ = List[Any]
    elif typ is dict or typ is Dict:
        typ = Dict[Any, Any]
    elif typ is Mapping:
        typ = Mapping[Any, Any]
    elif typ is Sequence:
        typ = Sequence[Any]
    elif typ is set or typ is Set:
        typ = Set[Any]
    elif typ is frozenset or typ is FrozenSet:
        typ = FrozenSet[Any]
    return typ


def _field_for_generic_type(
    typ: type,
    base_schema: Optional[Type[marshmallow.Schema]],
    typ_frame: Optional[types.FrameType],
    generic_params_to_args: Optional[Tuple[Tuple[type, type], ...]] = None,
    **metadata: Any,
) -> Optional[marshmallow.fields.Field]:
    """
    If the type is a generic interface, resolve the arguments and construct the appropriate Field.
    """
    origin = typing_inspect.get_origin(typ)
    arguments = typing_inspect.get_args(typ, True)
    if origin:
        # Override base_schema.TYPE_MAPPING to change the class used for generic types below
        type_mapping = base_schema.TYPE_MAPPING if base_schema else {}

        if origin in (list, List):
            child_type = field_for_schema(
                arguments[0],
                base_schema=base_schema,
                typ_frame=typ_frame,
                generic_params_to_args=generic_params_to_args,
            )
            list_type = cast(
                Type[marshmallow.fields.List],
                type_mapping.get(List, marshmallow.fields.List),
            )
            return list_type(child_type, **metadata)
        if origin in (collections.abc.Sequence, Sequence) or (
            origin in (tuple, Tuple)
            and len(arguments) == 2
            and arguments[1] is Ellipsis
        ):
            from . import collection_field

            child_type = field_for_schema(
                arguments[0],
                base_schema=base_schema,
                typ_frame=typ_frame,
                generic_params_to_args=generic_params_to_args,
            )
            return collection_field.Sequence(cls_or_instance=child_type, **metadata)
        if origin in (set, Set):
            from . import collection_field

            child_type = field_for_schema(
                arguments[0],
                base_schema=base_schema,
                typ_frame=typ_frame,
                generic_params_to_args=generic_params_to_args,
            )
            return collection_field.Set(
                cls_or_instance=child_type, frozen=False, **metadata
            )
        if origin in (frozenset, FrozenSet):
            from . import collection_field

            child_type = field_for_schema(
                arguments[0],
                base_schema=base_schema,
                typ_frame=typ_frame,
                generic_params_to_args=generic_params_to_args,
            )
            return collection_field.Set(
                cls_or_instance=child_type, frozen=True, **metadata
            )
        if origin in (tuple, Tuple):
            children = tuple(
                field_for_schema(
                    arg,
                    base_schema=base_schema,
                    typ_frame=typ_frame,
                    generic_params_to_args=generic_params_to_args,
                )
                for arg in arguments
            )
            tuple_type = cast(
                Type[marshmallow.fields.Tuple],
                type_mapping.get(  # type:ignore[call-overload]
                    Tuple, marshmallow.fields.Tuple
                ),
            )
            return tuple_type(children, **metadata)
        if origin in (dict, Dict, collections.abc.Mapping, Mapping):
            dict_type = type_mapping.get(Dict, marshmallow.fields.Dict)
            return dict_type(
                keys=field_for_schema(
                    arguments[0],
                    base_schema=base_schema,
                    typ_frame=typ_frame,
                    generic_params_to_args=generic_params_to_args,
                ),
                values=field_for_schema(
                    arguments[1],
                    base_schema=base_schema,
                    typ_frame=typ_frame,
                    generic_params_to_args=generic_params_to_args,
                ),
                **metadata,
            )
    if typing_inspect.is_union_type(typ):
        if typing_inspect.is_optional_type(typ):
            metadata["allow_none"] = metadata.get("allow_none", True)
            metadata["dump_default"] = metadata.get("dump_default", None)
            if not metadata.get("required"):
                metadata["load_default"] = metadata.get("load_default", None)
            metadata.setdefault("required", False)
        subtypes = [t for t in arguments if t is not NoneType]  # type: ignore
        if len(subtypes) == 1:
            return field_for_schema(
                subtypes[0],
                metadata=metadata,
                base_schema=base_schema,
                typ_frame=typ_frame,
                generic_params_to_args=generic_params_to_args,
            )
        from . import union_field

        return union_field.Union(
            [
                (
                    subtyp,
                    field_for_schema(
                        subtyp,
                        metadata={"required": True},
                        base_schema=base_schema,
                        typ_frame=typ_frame,
                        generic_params_to_args=generic_params_to_args,
                    ),
                )
                for subtyp in subtypes
            ],
            **metadata,
        )
    return None


def field_for_schema(
    typ: type,
    default=marshmallow.missing,
    metadata: Optional[Mapping[str, Any]] = None,
    base_schema: Optional[Type[marshmallow.Schema]] = None,
    typ_frame: Optional[types.FrameType] = None,
    generic_params_to_args: Optional[Tuple[Tuple[type, type], ...]] = None,
) -> marshmallow.fields.Field:
    """
    Get a marshmallow Field corresponding to the given python type.
    The metadata of the dataclass field is used as arguments to the marshmallow Field.

    :param typ: The type for which a field should be generated
    :param default: value to use for (de)serialization when the field is missing
    :param metadata: Additional parameters to pass to the marshmallow field constructor
    :param base_schema: marshmallow schema used as a base class when deriving dataclass schema
    :param typ_frame: frame of type definition

    >>> int_field = field_for_schema(int, default=9, metadata=dict(required=True))
    >>> int_field.__class__
    <class 'marshmallow.fields.Integer'>

    >>> int_field.dump_default
    9

    >>> field_for_schema(str, metadata={"marshmallow_field": marshmallow.fields.Url()}).__class__
    <class 'marshmallow.fields.Url'>
    """

    metadata = {} if metadata is None else dict(metadata)

    if default is not marshmallow.missing:
        metadata.setdefault("dump_default", default)
        # 'missing' must not be set for required fields.
        if not metadata.get("required"):
            metadata.setdefault("load_default", default)
    else:
        metadata.setdefault("required", not typing_inspect.is_optional_type(typ))

    # If the field was already defined by the user
    predefined_field = metadata.get("marshmallow_field")
    if predefined_field:
        return predefined_field

    # Generic types specified without type arguments
    typ = _generic_type_add_any(typ)

    # Base types
    field = _field_by_type(typ, base_schema)
    if field:
        return field(**metadata)

    if typ is Any:
        metadata.setdefault("allow_none", True)
        return marshmallow.fields.Raw(**metadata)

    if typing_inspect.is_literal_type(typ):
        arguments = typing_inspect.get_args(typ)
        return marshmallow.fields.Raw(
            validate=(
                marshmallow.validate.Equal(arguments[0])
                if len(arguments) == 1
                else marshmallow.validate.OneOf(arguments)
            ),
            **metadata,
        )

    if typing_inspect.is_final_type(typ):
        arguments = typing_inspect.get_args(typ)
        if arguments:
            subtyp = arguments[0]
        elif default is not marshmallow.missing:
            if callable(default):
                subtyp = Any
                warnings.warn(
                    "****** WARNING ****** "
                    "marshmallow_dataclass was called on a dataclass with an "
                    'attribute that is type-annotated with "Final" and uses '
                    "dataclasses.field for specifying a default value using a "
                    "factory. The Marshmallow field type cannot be inferred from the "
                    "factory and will fall back to a raw field which is equivalent to "
                    'the type annotation "Any" and will result in no validation. '
                    "Provide a type to Final[...] to ensure accurate validation. "
                    "****** WARNING ******"
                )
            else:
                subtyp = type(default)
                warnings.warn(
                    "****** WARNING ****** "
                    "marshmallow_dataclass was called on a dataclass with an "
                    'attribute that is type-annotated with "Final" with a default '
                    "value from which the Marshmallow field type is inferred. "
                    "Support for type inference from a default value is limited and "
                    "may result in inaccurate validation. Provide a type to "
                    "Final[...] to ensure accurate validation. "
                    "****** WARNING ******"
                )
        else:
            subtyp = Any
        return field_for_schema(
            subtyp, default, metadata, base_schema, typ_frame, generic_params_to_args
        )

    # Generic types
    generic_field = _field_for_generic_type(typ, base_schema, typ_frame, **metadata)
    if generic_field:
        return generic_field

    # typing.NewType returns a function (in python <= 3.9) or a class (python >= 3.10) with a
    # __supertype__ attribute
    newtype_supertype = getattr(typ, "__supertype__", None)
    if typing_inspect.is_new_type(typ) and newtype_supertype is not None:
        return _field_by_supertype(
            typ=typ,
            default=default,
            newtype_supertype=newtype_supertype,
            metadata=metadata,
            base_schema=base_schema,
            typ_frame=typ_frame,
            generic_params_to_args=generic_params_to_args,
        )

    # enumerations
    if isinstance(typ, EnumMeta):
        import marshmallow_enum

        return marshmallow_enum.EnumField(typ, **metadata)

    # Nested marshmallow dataclass
    # it would be just a class name instead of actual schema util the schema is not ready yet
    nested_schema = getattr(typ, "Schema", None)

    # Nested dataclasses
    forward_reference = getattr(typ, "__forward_arg__", None)

    nested = (
        nested_schema
        or forward_reference
        or _RECURSION_GUARD.seen_classes.get(typ)
        or _internal_class_schema(typ, base_schema, typ_frame, generic_params_to_args)
    )

    return marshmallow.fields.Nested(nested, **metadata)


def _base_schema(
    clazz: type, base_schema: Optional[Type[marshmallow.Schema]] = None
) -> Type[marshmallow.Schema]:
    """
    Base schema factory that creates a schema for `clazz` derived either from `base_schema`
    or `BaseSchema`
    """

    # Remove `type: ignore` when mypy handles dynamic base classes
    # https://github.com/python/mypy/issues/2813
    class BaseSchema(base_schema or marshmallow.Schema):  # type: ignore
        def load(self, data: Mapping, *, many: Optional[bool] = None, **kwargs):
            all_loaded = super().load(data, many=many, **kwargs)
            many = self.many if many is None else bool(many)
            if many:
                return [clazz(**loaded) for loaded in all_loaded]
            else:
                return clazz(**all_loaded)

    return BaseSchema


def _get_field_default(field: dataclasses.Field):
    """
    Return a marshmallow default value given a dataclass default value

    >>> _get_field_default(dataclasses.field())
    <marshmallow.missing>
    """
    # Remove `type: ignore` when https://github.com/python/mypy/issues/6910 is fixed
    default_factory = field.default_factory  # type: ignore
    if default_factory is not dataclasses.MISSING:
        return default_factory
    elif field.default is dataclasses.MISSING:
        return marshmallow.missing
    return field.default


def _is_generic_alias_of_dataclass(clazz: type) -> bool:
    """
    Check if given class is a generic alias of a dataclass, if the dataclass is
    defined as `class A(Generic[T])`, this method will return true if `A[int]` is passed
    """
    return typing_inspect.is_generic_type(clazz) and dataclasses.is_dataclass(
        typing_inspect.get_origin(clazz)
    )


def _generic_params_to_args(clazz: type) -> Tuple[Tuple[type, type], ...]:
    base_dataclass = typing_inspect.get_origin(clazz)
    base_parameters = typing_inspect.get_parameters(base_dataclass)
    type_arguments = typing_inspect.get_args(clazz)
    return tuple(zip(base_parameters, type_arguments))


def _dataclass_type_hints(
    clazz: type,
    clazz_frame: types.FrameType = None,
    generic_params_to_args: Optional[Tuple[Tuple[type, type], ...]] = None,
) -> Mapping[str, type]:
    localns = clazz_frame.f_locals if clazz_frame else None
    if not _is_generic_alias_of_dataclass(clazz):
        return get_type_hints(clazz, localns=localns)
    # dataclass is generic
    generic_type_hints = get_type_hints(typing_inspect.get_origin(clazz), localns)
    generic_params_map = dict(generic_params_to_args if generic_params_to_args else {})

    def _get_hint(_t: type) -> type:
        if isinstance(_t, TypeVar):
            return generic_params_map[_t]
        return _t

    return {
        field_name: _get_hint(typ) for field_name, typ in generic_type_hints.items()
    }


def NewType(
    name: str,
    typ: Type[_U],
    field: Optional[Type[marshmallow.fields.Field]] = None,
    **kwargs,
) -> Callable[[_U], _U]:
    """NewType creates simple unique types
    to which you can attach custom marshmallow attributes.
    All the keyword arguments passed to this function will be transmitted
    to the marshmallow field constructor.

    >>> import marshmallow.validate
    >>> IPv4 = NewType('IPv4', str, validate=marshmallow.validate.Regexp(r'^([0-9]{1,3}\\.){3}[0-9]{1,3}$'))
    >>> @dataclass
    ... class MyIps:
    ...   ips: List[IPv4]
    >>> MyIps.Schema().load({"ips": ["0.0.0.0", "grumble grumble"]})
    Traceback (most recent call last):
    ...
    marshmallow.exceptions.ValidationError: {'ips': {1: ['String does not match expected pattern.']}}
    >>> MyIps.Schema().load({"ips": ["127.0.0.1"]})
    MyIps(ips=['127.0.0.1'])

    >>> Email = NewType('Email', str, field=marshmallow.fields.Email)
    >>> @dataclass
    ... class ContactInfo:
    ...   mail: Email = dataclasses.field(default="anonymous@example.org")
    >>> ContactInfo.Schema().load({})
    ContactInfo(mail='anonymous@example.org')
    >>> ContactInfo.Schema().load({"mail": "grumble grumble"})
    Traceback (most recent call last):
    ...
    marshmallow.exceptions.ValidationError: {'mail': ['Not a valid email address.']}
    """

    # noinspection PyTypeHints
    new_type = typing_NewType(name, typ)  # type: ignore
    # noinspection PyTypeHints
    new_type._marshmallow_field = field  # type: ignore
    # noinspection PyTypeHints
    new_type._marshmallow_args = kwargs  # type: ignore
    return new_type


if __name__ == "__main__":
    import doctest

    doctest.testmod(verbose=True)<|MERGE_RESOLUTION|>--- conflicted
+++ resolved
@@ -371,12 +371,8 @@
 def _internal_class_schema(
     clazz: type,
     base_schema: Optional[Type[marshmallow.Schema]] = None,
-<<<<<<< HEAD
-    clazz_frame: types.FrameType = None,
+    clazz_frame: Optional[types.FrameType] = None,
     generic_params_to_args: Optional[Tuple[Tuple[type, type], ...]] = None,
-=======
-    clazz_frame: Optional[types.FrameType] = None,
->>>>>>> 9acc7695
 ) -> Type[marshmallow.Schema]:
     # generic aliases do not have a __name__ prior python 3.10
     _name = getattr(clazz, "__name__", repr(clazz))
