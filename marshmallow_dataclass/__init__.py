--- conflicted
+++ resolved
@@ -793,12 +793,7 @@
     nested = (
         nested_schema
         or forward_reference
-        or _RECURSION_GUARD.seen_classes.get(typ)
-<<<<<<< HEAD
-        or _internal_class_schema(typ, base_schema, typ_frame, generic_params_to_args)
-=======
-        or _internal_class_schema(typ, base_schema, typ_frame)  # type: ignore [arg-type]
->>>>>>> 06f06609
+        or _internal_class_schema(typ, base_schema, typ_frame, generic_params_to_args)  # type: ignore[arg-type]
     )
 
     return marshmallow.fields.Nested(nested, **metadata)
