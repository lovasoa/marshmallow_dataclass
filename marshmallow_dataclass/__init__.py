"""
This library allows the conversion of python 3.7's :mod:`dataclasses`
to :mod:`marshmallow` schemas.

It takes a python class, and generates a marshmallow schema for it.

Simple example::

    from marshmallow import Schema
    from marshmallow_dataclass import dataclass

    @dataclass
    class Point:
      x:float
      y:float

    point = Point(x=0, y=0)
    point_json = Point.Schema().dumps(point)

Full example::

    from marshmallow import Schema
    from dataclasses import field
    from marshmallow_dataclass import dataclass
    import datetime

    @dataclass
    class User:
      birth: datetime.date = field(metadata= {
        "required": True # A parameter to pass to marshmallow's field
      })
      website:str = field(metadata = {
        "marshmallow_field": marshmallow.fields.Url() # Custom marshmallow field
      })
      Schema: ClassVar[Type[Schema]] = Schema # For the type checker
"""
import inspect
<<<<<<< HEAD
import typing
from functools import lru_cache
=======
>>>>>>> 50c38a58
from enum import EnumMeta
from functools import lru_cache
from typing import (
    overload,
    Dict,
    Type,
    List,
    cast,
    Tuple,
    Optional,
    Any,
    Mapping,
    TypeVar,
    Union,
    Callable,
    Set,
)

import dataclasses
import marshmallow
import typing_inspect

__all__ = ["dataclass", "add_schema", "class_schema", "field_for_schema", "NewType"]

NoneType = type(None)
_U = TypeVar("_U")

T_Schema = TypeVar("T_Schema", bound=marshmallow.Schema)
T_SchemaType = Type[T_Schema]

# Whitelist of dataclass members that will be copied to generated schema.
MEMBERS_WHITELIST: Set[str] = {"Meta"}

# Max number of generated schemas that class_schema keeps of generated schemas. Removes duplicates.
MAX_CLASS_SCHEMA_CACHE_SIZE = 1024


# _cls should never be specified by keyword, so start it with an
# underscore.  The presence of _cls is used to detect if this
# decorator is being called with parameters or not.
def dataclass(
    _cls: Type[_U] = None,
    *,
    repr: bool = True,
    eq: bool = True,
    order: bool = False,
    unsafe_hash: bool = False,
    frozen: bool = False,
    base_schema: Optional[Type[marshmallow.Schema]] = None,
) -> Union[Type[_U], Callable[[Type[_U]], Type[_U]]]:
    """
    This decorator does the same as dataclasses.dataclass, but also applies :func:`add_schema`.
    It adds a `.Schema` attribute to the class object

    :param base_schema: marshmallow schema used as a base class when deriving dataclass schema

    >>> @dataclass
    ... class Artist:
    ...    name: str
    >>> Artist.Schema
    <class 'marshmallow.schema.Artist'>

    >>> from typing import ClassVar
    >>> from marshmallow import Schema
    >>> @dataclass(order=True) # preserve field order
    ... class Point:
    ...   x:float
    ...   y:float
    ...   Schema: ClassVar[Type[Schema]] = Schema # For the type checker
    ...
    >>> Point.Schema().load({'x':0, 'y':0}) # This line can be statically type checked
    Point(x=0.0, y=0.0)
    """
    # dataclass's typing doesn't expect it to be called as a function, so ignore type check
    dc = dataclasses.dataclass(  # type: ignore
        _cls, repr=repr, eq=eq, order=order, unsafe_hash=unsafe_hash, frozen=frozen
    )
    if _cls is None:
        return lambda cls: add_schema(dc(cls), base_schema)
    return add_schema(dc, base_schema)


@overload
def add_schema(_cls: Type[_U]) -> Type[_U]:
    ...


@overload
def add_schema(
    base_schema: Type[marshmallow.Schema] = None,
) -> Callable[[Type[_U]], Type[_U]]:
    ...


@overload
def add_schema(
    _cls: Type[_U], base_schema: Type[marshmallow.Schema] = None
) -> Type[_U]:
    ...


def add_schema(_cls=None, base_schema=None):
    """
    This decorator adds a marshmallow schema as the 'Schema' attribute in a dataclass.
    It uses :func:`class_schema` internally.

    :param type cls: The dataclass to which a Schema should be added
    :param base_schema: marshmallow schema used as a base class when deriving dataclass schema

    >>> class BaseSchema(marshmallow.Schema):
    ...   def on_bind_field(self, field_name, field_obj):
    ...     field_obj.data_key = (field_obj.data_key or field_name).upper()

    >>> @add_schema(base_schema=BaseSchema)
    ... @dataclasses.dataclass
    ... class Artist:
    ...    names: Tuple[str, str]
    >>> artist = Artist.Schema().loads('{"NAMES": ["Martin", "Ramirez"]}')
    >>> artist
    Artist(names=('Martin', 'Ramirez'))
    """

    def decorator(clazz: Type[_U]) -> Type[_U]:
        clazz.Schema = class_schema(clazz, base_schema)  # type: ignore
        return clazz

    return decorator(_cls) if _cls else decorator


@typing.overload
def class_schema(clazz: type, base_schema: None = None) -> Type[marshmallow.Schema]:
    ...


@typing.overload
def class_schema(clazz: type, base_schema: T_SchemaType) -> T_SchemaType:
    ...


def class_schema(clazz, base_schema=None):

    """
    Convert a class to a marshmallow schema

    :param clazz: A python class (may be a dataclass)
    :param base_schema: marshmallow schema used as a base class when deriving dataclass schema
    :return: A marshmallow Schema corresponding to the dataclass

    .. note::
        All the arguments supported by marshmallow field classes are can
        be passed in the `metadata` dictionary of a field.


    If you want to use a custom marshmallow field
    (one that has no equivalent python type), you can pass it as the
    ``marshmallow_field`` key in the metadata dictionary.

    >>> import typing
    >>> Meters = typing.NewType('Meters', float)
    >>> @dataclasses.dataclass()
    ... class Building:
    ...   height: Optional[Meters]
    ...   name: str = dataclasses.field(default="anonymous")
    ...   class Meta:
    ...     ordered = True
    ...
    >>> class_schema(Building) # Returns a marshmallow schema class (not an instance)
    <class 'marshmallow.schema.Building'>
    >>> @dataclasses.dataclass()
    ... class City:
    ...   name: str = dataclasses.field(metadata={'required':True})
    ...   best_building: Building # Reference to another dataclasses. A schema will be created for it too.
    ...   other_buildings: List[Building] = dataclasses.field(default_factory=lambda: [])
    ...
    >>> citySchema = class_schema(City)()
    >>> city = citySchema.load({"name":"Paris", "best_building": {"name": "Eiffel Tower"}})
    >>> city
    City(name='Paris', best_building=Building(height=None, name='Eiffel Tower'), other_buildings=[])

    >>> citySchema.load({"name":"Paris"})
    Traceback (most recent call last):
        ...
    marshmallow.exceptions.ValidationError: {'best_building': ['Missing data for required field.']}

    >>> city_json = citySchema.dump(city)
    >>> city_json['best_building'] # We get an OrderedDict because we specified order = True in the Meta class
    OrderedDict([('height', None), ('name', 'Eiffel Tower')])

    >>> @dataclasses.dataclass()
    ... class Person:
    ...   name: str = dataclasses.field(default="Anonymous")
    ...   friends: List['Person'] = dataclasses.field(default_factory=lambda:[]) # Recursive field
    ...
    >>> person = class_schema(Person)().load({
    ...     "friends": [{"name": "Roger Boucher"}]
    ... })
    >>> person
    Person(name='Anonymous', friends=[Person(name='Roger Boucher', friends=[])])

    >>> @dataclasses.dataclass()
    ... class C:
    ...   important: int = dataclasses.field(init=True, default=0)
    ...    # Only fields that are in the __init__ method will be added:
    ...   unimportant: int = dataclasses.field(init=False, default=0)
    ...
    >>> c = class_schema(C)().load({
    ...     "important": 9, # This field will be imported
    ...     "unimportant": 9 # This field will NOT be imported
    ... }, unknown=marshmallow.EXCLUDE)
    >>> c
    C(important=9, unimportant=0)

    >>> @dataclasses.dataclass
    ... class Website:
    ...  url:str = dataclasses.field(metadata = {
    ...    "marshmallow_field": marshmallow.fields.Url() # Custom marshmallow field
    ...  })
    ...
    >>> class_schema(Website)().load({"url": "I am not a good URL !"})
    Traceback (most recent call last):
        ...
    marshmallow.exceptions.ValidationError: {'url': ['Not a valid URL.']}

    >>> @dataclasses.dataclass
    ... class NeverValid:
    ...     @marshmallow.validates_schema
    ...     def validate(self, data, **_):
    ...         raise marshmallow.ValidationError('never valid')
    ...
    >>> class_schema(NeverValid)().load({})
    Traceback (most recent call last):
        ...
    marshmallow.exceptions.ValidationError: {'_schema': ['never valid']}

    >>> # noinspection PyTypeChecker
    >>> class_schema(None) # unsupported type
    Traceback (most recent call last):
      ...
    TypeError: None is not a dataclass and cannot be turned into one.

    >>> @dataclasses.dataclass
    ... class Anything:
    ...     name: str
    ...     @marshmallow.validates('name')
    ...     def validates(self, value):
    ...         if len(value) > 5: raise marshmallow.ValidationError("Name too long")
    >>> class_schema(Anything)().load({"name": "aaaaaargh"})
    Traceback (most recent call last):
    ...
    marshmallow.exceptions.ValidationError: {'name': ['Name too long']}
    """
    return _proxied_class_schema(clazz, base_schema)


@lru_cache(maxsize=MAX_CLASS_SCHEMA_CACHE_SIZE)
def _proxied_class_schema(
    clazz: type, base_schema: Optional[Type[marshmallow.Schema]] = None
) -> Type[marshmallow.Schema]:

    try:
        # noinspection PyDataclass
        fields: Tuple[dataclasses.Field, ...] = dataclasses.fields(clazz)
    except TypeError:  # Not a dataclass
        try:
            return class_schema(dataclasses.dataclass(clazz), base_schema)
        except Exception:
            raise TypeError(
                f"{getattr(clazz, '__name__', repr(clazz))} is not a dataclass and cannot be turned into one."
            )

    # Copy all marshmallow hooks and whitelisted members of the dataclass to the schema.
    attributes = {
        k: v
        for k, v in inspect.getmembers(clazz)
        if hasattr(v, "__marshmallow_hook__") or k in MEMBERS_WHITELIST
    }
    # Update the schema members to contain marshmallow fields instead of dataclass fields
    attributes.update(
        (
            field.name,
            field_for_schema(
                field.type, _get_field_default(field), field.metadata, base_schema
            ),
        )
        for field in fields
        if field.init
    )

    schema_class = type(clazz.__name__, (_base_schema(clazz, base_schema),), attributes)
    return cast(Type[marshmallow.Schema], schema_class)


def _field_by_type(
    typ: Union[type, Any], base_schema: Optional[Type[marshmallow.Schema]]
) -> Optional[Type[marshmallow.fields.Field]]:
    if typ is Any:
        return marshmallow.fields.Raw
    else:
        return (
            base_schema and base_schema.TYPE_MAPPING.get(typ)
        ) or marshmallow.Schema.TYPE_MAPPING.get(typ)


def field_for_schema(
    typ: type,
    default=marshmallow.missing,
    metadata: Mapping[str, Any] = None,
    base_schema: Optional[Type[marshmallow.Schema]] = None,
) -> marshmallow.fields.Field:
    """
    Get a marshmallow Field corresponding to the given python type.
    The metadata of the dataclass field is used as arguments to the marshmallow Field.

    :param typ: The type for which a field should be generated
    :param default: value to use for (de)serialization when the field is missing
    :param metadata: Additional parameters to pass to the marshmallow field constructor
    :param base_schema: marshmallow schema used as a base class when deriving dataclass schema

    >>> int_field = field_for_schema(int, default=9, metadata=dict(required=True))
    >>> int_field.__class__
    <class 'marshmallow.fields.Integer'>

    >>> int_field.default
    9

    >>> field_for_schema(str, metadata={"marshmallow_field": marshmallow.fields.Url()}).__class__
    <class 'marshmallow.fields.Url'>
    """

    metadata = {} if metadata is None else dict(metadata)
    if default is not marshmallow.missing:
        metadata.setdefault("default", default)
        # 'missing' must not be set for required fields.
        if not metadata.get("required"):
            metadata.setdefault("missing", default)
    else:
        metadata.setdefault("required", True)

    # If the field was already defined by the user
    predefined_field = metadata.get("marshmallow_field")
    if predefined_field:
        return predefined_field

    # Generic types specified without type arguments
    if typ is list:
        typ = List[Any]
    elif typ is dict:
        typ = Dict[Any, Any]

    # Base types
    field = _field_by_type(typ, base_schema)
    if field:
        return field(**metadata)

    # Generic types
    origin = typing_inspect.get_origin(typ)
    if origin:
        arguments = typing_inspect.get_args(typ, True)
        if origin in (list, List):
            child_type = field_for_schema(arguments[0], base_schema=base_schema)
            return marshmallow.fields.List(child_type, **metadata)
        if origin in (tuple, Tuple):
            children = tuple(
                field_for_schema(arg, base_schema=base_schema) for arg in arguments
            )
            return marshmallow.fields.Tuple(children, **metadata)
        elif origin in (dict, Dict):
            return marshmallow.fields.Dict(
                keys=field_for_schema(arguments[0], base_schema=base_schema),
                values=field_for_schema(arguments[1], base_schema=base_schema),
                **metadata,
            )
        elif typing_inspect.is_optional_type(typ):
            subtyp = next(t for t in arguments if t is not NoneType)  # type: ignore
            # Treat optional types as types with a None default
            metadata["default"] = metadata.get("default", None)
            metadata["missing"] = metadata.get("missing", None)
            metadata["required"] = False
            return field_for_schema(subtyp, metadata=metadata, base_schema=base_schema)
        elif typing_inspect.is_union_type(typ):
            subfields = [
                field_for_schema(subtyp, metadata=metadata, base_schema=base_schema)
                for subtyp in arguments
            ]
            import marshmallow_union

            return marshmallow_union.Union(subfields, **metadata)

    # typing.NewType returns a function with a __supertype__ attribute
    newtype_supertype = getattr(typ, "__supertype__", None)
    if newtype_supertype and inspect.isfunction(typ):
        # Add the information coming our custom NewType implementation
        metadata = {
            "description": typ.__name__,
            **getattr(typ, "_marshmallow_args", {}),
            **metadata,
        }
        field = getattr(typ, "_marshmallow_field", None)
        if field:
            return field(**metadata)
        else:
            return field_for_schema(
                newtype_supertype,
                metadata=metadata,
                default=default,
                base_schema=base_schema,
            )

    # enumerations
    if isinstance(typ, EnumMeta):
        import marshmallow_enum

        return marshmallow_enum.EnumField(typ, **metadata)

    # Nested marshmallow dataclass
    nested_schema = getattr(typ, "Schema", None)

    # Nested dataclasses
    forward_reference = getattr(typ, "__forward_arg__", None)
    nested = (
        nested_schema or forward_reference or class_schema(typ, base_schema=base_schema)
    )

    return marshmallow.fields.Nested(nested, **metadata)


def _base_schema(
    clazz: type, base_schema: Optional[Type[marshmallow.Schema]] = None
) -> Type[marshmallow.Schema]:
    """
    Base schema factory that creates a schema for `clazz` derived either from `base_schema`
    or `BaseSchema`
    """

    # Remove `type: ignore` when mypy handles dynamic base classes
    # https://github.com/python/mypy/issues/2813
    class BaseSchema(base_schema or marshmallow.Schema):  # type: ignore
        def load(self, data: Mapping, *, many: bool = None, **kwargs):
            all_loaded = super().load(data, many=many, **kwargs)
            many = self.many if many is None else bool(many)
            if many:
                return [clazz(**loaded) for loaded in all_loaded]
            else:
                return clazz(**all_loaded)

    return BaseSchema


def _get_field_default(field: dataclasses.Field):
    """
    Return a marshmallow default value given a dataclass default value

    >>> _get_field_default(dataclasses.field())
    <marshmallow.missing>
    """
    # Remove `type: ignore` when https://github.com/python/mypy/issues/6910 is fixed
    default_factory = field.default_factory  # type: ignore
    if default_factory is not dataclasses.MISSING:
        return default_factory
    elif field.default is dataclasses.MISSING:
        return marshmallow.missing
    return field.default


def NewType(
    name: str,
    typ: Type[_U],
    field: Optional[Type[marshmallow.fields.Field]] = None,
    **kwargs,
) -> Callable[[_U], _U]:
    """NewType creates simple unique types
    to which you can attach custom marshmallow attributes.
    All the keyword arguments passed to this function will be transmitted
    to the marshmallow field constructor.

    >>> import marshmallow.validate
    >>> IPv4 = NewType('IPv4', str, validate=marshmallow.validate.Regexp(r'^([0-9]{1,3}\\.){3}[0-9]{1,3}$'))
    >>> @dataclass
    ... class MyIps:
    ...   ips: List[IPv4]
    >>> MyIps.Schema().load({"ips": ["0.0.0.0", "grumble grumble"]})
    Traceback (most recent call last):
    ...
    marshmallow.exceptions.ValidationError: {'ips': {1: ['String does not match expected pattern.']}}
    >>> MyIps.Schema().load({"ips": ["127.0.0.1"]})
    MyIps(ips=['127.0.0.1'])

    >>> Email = NewType('Email', str, field=marshmallow.fields.Email)
    >>> @dataclass
    ... class ContactInfo:
    ...   mail: Email = dataclasses.field(default="anonymous@example.org")
    >>> ContactInfo.Schema().load({})
    ContactInfo(mail='anonymous@example.org')
    >>> ContactInfo.Schema().load({"mail": "grumble grumble"})
    Traceback (most recent call last):
    ...
    marshmallow.exceptions.ValidationError: {'mail': ['Not a valid email address.']}
    """

    def new_type(x: _U):
        return x

    new_type.__name__ = name
    new_type.__supertype__ = typ  # type: ignore
    new_type._marshmallow_field = field  # type: ignore
    new_type._marshmallow_args = kwargs  # type: ignore
    return new_type


if __name__ == "__main__":
    import doctest

    doctest.testmod(verbose=True)<|MERGE_RESOLUTION|>--- conflicted
+++ resolved
@@ -35,11 +35,6 @@
       Schema: ClassVar[Type[Schema]] = Schema # For the type checker
 """
 import inspect
-<<<<<<< HEAD
-import typing
-from functools import lru_cache
-=======
->>>>>>> 50c38a58
 from enum import EnumMeta
 from functools import lru_cache
 from typing import (
@@ -67,9 +62,6 @@
 NoneType = type(None)
 _U = TypeVar("_U")
 
-T_Schema = TypeVar("T_Schema", bound=marshmallow.Schema)
-T_SchemaType = Type[T_Schema]
-
 # Whitelist of dataclass members that will be copied to generated schema.
 MEMBERS_WHITELIST: Set[str] = {"Meta"}
 
@@ -169,12 +161,16 @@
     return decorator(_cls) if _cls else decorator
 
 
-@typing.overload
+T_Schema = TypeVar("T_Schema", bound=marshmallow.Schema)
+T_SchemaType = Type[T_Schema]
+
+
+@overload
 def class_schema(clazz: type, base_schema: None = None) -> Type[marshmallow.Schema]:
     ...
 
 
-@typing.overload
+@overload
 def class_schema(clazz: type, base_schema: T_SchemaType) -> T_SchemaType:
     ...
 
