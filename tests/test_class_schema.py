import inspect
import typing
import unittest
from typing import Any, cast, TYPE_CHECKING
from uuid import UUID

try:
    from typing import Final, Literal  # type: ignore[attr-defined]
except ImportError:
    from typing_extensions import Final, Literal  # type: ignore[misc]

import dataclasses
from marshmallow import Schema, ValidationError
from marshmallow.fields import Field, UUID as UUIDField, List as ListField, Integer
from marshmallow.validate import Validator

from marshmallow_dataclass import class_schema, NewType


class TestClassSchema(unittest.TestCase):
    def test_simple_unique_schemas(self):
        @dataclasses.dataclass
        class Simple:
            one: str = dataclasses.field()
            two: str = dataclasses.field()

        @dataclasses.dataclass
        class ComplexNested:
            three: int = dataclasses.field()
            four: Simple = dataclasses.field()

        self.assertIs(class_schema(ComplexNested), class_schema(ComplexNested))
        self.assertIs(class_schema(Simple), class_schema(Simple))
        self.assertIs(
            class_schema(Simple),
            class_schema(ComplexNested)._declared_fields["four"].nested,
        )

        complex_set = {
            class_schema(ComplexNested),
            class_schema(ComplexNested, base_schema=None),
            class_schema(ComplexNested, clazz_frame=None),
            class_schema(ComplexNested, None),
            class_schema(ComplexNested, None, None),
        }
        simple_set = {
            class_schema(Simple),
            class_schema(Simple, base_schema=None),
            class_schema(Simple, clazz_frame=None),
            class_schema(Simple, None),
            class_schema(Simple, None, None),
        }
        self.assertEqual(len(complex_set), 1)
        self.assertEqual(len(simple_set), 1)

    def test_nested_schema_with_passed_frame(self):
        @dataclasses.dataclass
        class Simple:
            one: str = dataclasses.field()
            two: str = dataclasses.field()

        @dataclasses.dataclass
        class ComplexNested:
            three: int = dataclasses.field()
            four: Simple = dataclasses.field()

        frame = inspect.stack()[0][0]

        self.assertIs(
            class_schema(ComplexNested, clazz_frame=frame),
            class_schema(ComplexNested, clazz_frame=frame),
        )
        self.assertIs(
            class_schema(Simple, clazz_frame=frame),
            class_schema(Simple, clazz_frame=frame),
        )
        self.assertIs(
            class_schema(Simple, clazz_frame=frame),
            class_schema(ComplexNested, clazz_frame=frame)
            ._declared_fields["four"]
            .nested,
        )

        complex_set = {
            class_schema(ComplexNested, clazz_frame=frame),
            class_schema(ComplexNested, base_schema=None, clazz_frame=frame),
            class_schema(ComplexNested, None, clazz_frame=frame),
            class_schema(ComplexNested, None, frame),
        }
        simple_set = {
            class_schema(Simple, clazz_frame=frame),
            class_schema(Simple, base_schema=None, clazz_frame=frame),
            class_schema(Simple, None, clazz_frame=frame),
            class_schema(Simple, clazz_frame=frame),
            class_schema(Simple, None, frame),
        }
        self.assertEqual(len(complex_set), 1)
        self.assertEqual(len(simple_set), 1)

    def test_use_type_mapping_from_base_schema(self):
        class CustomType:
            pass

        class CustomField(Field):
            pass

        class CustomListField(ListField):
            pass

        class BaseSchema(Schema):
            TYPE_MAPPING = {CustomType: CustomField, typing.List: CustomListField}

        @dataclasses.dataclass
        class WithCustomField:
            custom: CustomType
            custom_list: typing.List[float]
            uuid: UUID
            n: int

        schema = class_schema(WithCustomField, base_schema=BaseSchema)()
        self.assertIsInstance(schema.fields["custom"], CustomField)
        self.assertIsInstance(schema.fields["custom_list"], CustomListField)
        self.assertIsInstance(schema.fields["uuid"], UUIDField)
        self.assertIsInstance(schema.fields["n"], Integer)

    def test_filtering_list_schema(self):
        class FilteringListField(ListField):
            def __init__(
                self,
                cls_or_instance: typing.Union[Field, type],
                min: typing.Any,
                max: typing.Any,
                **kwargs,
            ):
                super().__init__(cls_or_instance, **kwargs)
                self.min = min
                self.max = max

            def _deserialize(
                self, value, attr, data, **kwargs
            ) -> typing.List[typing.Any]:
                loaded = super()._deserialize(value, attr, data, **kwargs)
                return [x for x in loaded if self.min <= x <= self.max]

        class BaseSchema(Schema):
            TYPE_MAPPING = {typing.List: FilteringListField}

        @dataclasses.dataclass
        class WithCustomField:
            constrained_floats: typing.List[float] = dataclasses.field(
                metadata={"max": 2.5, "min": 1}
            )
            constrained_strings: typing.List[str] = dataclasses.field(
                metadata={"max": "x", "min": "a"}
            )

        schema = class_schema(WithCustomField, base_schema=BaseSchema)()
        actual = schema.load(
            {
                "constrained_floats": [0, 1, 2, 3],
                "constrained_strings": ["z", "a", "b", "c", ""],
            }
        )
        self.assertEqual(
            actual,
            WithCustomField(
                constrained_floats=[1.0, 2.0], constrained_strings=["a", "b", "c"]
            ),
        )

    def test_any_none(self):
        # See: https://github.com/lovasoa/marshmallow_dataclass/issues/80
        @dataclasses.dataclass
        class A:
            data: Any

        schema = class_schema(A)()
        self.assertEqual(A(data=None), schema.load({"data": None}))
        self.assertEqual(schema.dump(A(data=None)), {"data": None})

    def test_any_none_disallowed(self):
        @dataclasses.dataclass
        class A:
            data: Any = dataclasses.field(metadata={"allow_none": False})

        schema = class_schema(A)()
        self.assertRaises(ValidationError, lambda: schema.load({"data": None}))

    def test_literal(self):
        @dataclasses.dataclass
        class A:
            data: Literal["a"]

        schema = class_schema(A)()
        self.assertEqual(A(data="a"), schema.load({"data": "a"}))
        self.assertEqual(schema.dump(A(data="a")), {"data": "a"})
        for data in ["b", 2, 2.34, False]:
            with self.assertRaises(ValidationError):
                schema.load({"data": data})

    def test_literal_multiple_types(self):
        @dataclasses.dataclass
        class A:
            data: Literal["a", 1, 1.23, True]

        schema = class_schema(A)()
        for data in ["a", 1, 1.23, True]:
            self.assertEqual(A(data=data), schema.load({"data": data}))
            self.assertEqual(schema.dump(A(data=data)), {"data": data})
        for data in ["b", 2, 2.34, False]:
            with self.assertRaises(ValidationError):
                schema.load({"data": data})

    def test_final(self):
        @dataclasses.dataclass
        class A:
            # Mypy currently considers read-only dataclass attributes without a
            # default value an error.
            # See: https://github.com/python/mypy/issues/10688.
            data: Final[str]  # type: ignore[misc]

        schema = class_schema(A)()
        self.assertEqual(A(data="a"), schema.load({"data": "a"}))
        self.assertEqual(schema.dump(A(data="a")), {"data": "a"})
        for data in [2, 2.34, False]:
            with self.assertRaises(ValidationError):
                schema.load({"data": data})

    def test_final_infers_type_from_default(self):
        # @dataclasses.dataclass(frozen=True)
        class A:
            data: Final = "a"

        # @dataclasses.dataclass
        class B:
            data: Final = A()

        # NOTE: This workaround is needed to avoid a Mypy crash.
        # See: https://github.com/python/mypy/issues/10090#issuecomment-865971891
        if not TYPE_CHECKING:
            frozen_dataclass = dataclasses.dataclass(frozen=True)
            A = frozen_dataclass(A)
            B = dataclasses.dataclass(B)

        with self.assertWarns(Warning):
            schema_a = class_schema(A)()
        self.assertEqual(A(data="a"), schema_a.load({}))
        self.assertEqual(A(data="a"), schema_a.load({"data": "a"}))
        self.assertEqual(A(data="b"), schema_a.load({"data": "b"}))
        self.assertEqual(schema_a.dump(A()), {"data": "a"})
        self.assertEqual(schema_a.dump(A(data="a")), {"data": "a"})
        self.assertEqual(schema_a.dump(A(data="b")), {"data": "b"})
        for data in [2, 2.34, False]:
            with self.assertRaises(ValidationError):
                schema_a.load({"data": data})

        with self.assertWarns(Warning):
            schema_b = class_schema(B)()
        self.assertEqual(B(data=A()), schema_b.load({}))
        self.assertEqual(B(data=A()), schema_b.load({"data": {}}))
        self.assertEqual(B(data=A()), schema_b.load({"data": {"data": "a"}}))
        self.assertEqual(B(data=A(data="b")), schema_b.load({"data": {"data": "b"}}))
        self.assertEqual(schema_b.dump(B()), {"data": {"data": "a"}})
        self.assertEqual(schema_b.dump(B(data=A())), {"data": {"data": "a"}})
        self.assertEqual(schema_b.dump(B(data=A(data="a"))), {"data": {"data": "a"}})
        self.assertEqual(schema_b.dump(B(data=A(data="b"))), {"data": {"data": "b"}})
        for data in [2, 2.34, False]:
            with self.assertRaises(ValidationError):
                schema_b.load({"data": data})

    def test_final_infers_type_any_from_field_default_factory(self):
        # @dataclasses.dataclass
        class A:
            data: Final = dataclasses.field(default_factory=lambda: [])

        # NOTE: This workaround is needed to avoid a Mypy crash.
        # See: https://github.com/python/mypy/issues/10090#issuecomment-866686096
        if not TYPE_CHECKING:
            A = dataclasses.dataclass(A)

        with self.assertWarns(Warning):
            schema = class_schema(A)()

        self.assertEqual(A(data=[]), schema.load({}))
        self.assertEqual(A(data=[]), schema.load({"data": []}))
        self.assertEqual(A(data=["a"]), schema.load({"data": ["a"]}))
        self.assertEqual(schema.dump(A()), {"data": []})
        self.assertEqual(schema.dump(A(data=[])), {"data": []})
        self.assertEqual(schema.dump(A(data=["a"])), {"data": ["a"]})

        # The following test cases pass because the field type cannot be
        # inferred from a factory.
        self.assertEqual(A(data=cast(Any, True)), schema.load({"data": True}))
        self.assertEqual(A(data=cast(Any, "a")), schema.load({"data": "a"}))

    def test_validator_stacking(self):
        # See: https://github.com/lovasoa/marshmallow_dataclass/issues/91
        class SimpleValidator(Validator):
            # Marshmallow checks for valid validators at construction time only using `callable`
            def __call__(self):
                pass

        validator_a = SimpleValidator()
        validator_b = SimpleValidator()
        validator_c = SimpleValidator()
        validator_d = SimpleValidator()

        CustomTypeOneValidator = NewType(
            "CustomTypeOneValidator", str, validate=validator_a
        )
        CustomTypeNoneValidator = NewType("CustomTypeNoneValidator", str, validate=None)
        CustomTypeMultiValidator = NewType(
            "CustomTypeNoneValidator", str, validate=[validator_a, validator_b]
        )

        @dataclasses.dataclass
        class A:
            data: CustomTypeNoneValidator = dataclasses.field()

        schema_a = class_schema(A)()
        self.assertListEqual(schema_a.fields["data"].validators, [])

        @dataclasses.dataclass
        class B:
            data: CustomTypeNoneValidator = dataclasses.field(
                metadata={"validate": validator_a}
            )

        schema_b = class_schema(B)()
        self.assertListEqual(schema_b.fields["data"].validators, [validator_a])

        @dataclasses.dataclass
        class C:
            data: CustomTypeNoneValidator = dataclasses.field(
                metadata={"validate": [validator_a, validator_b]}
            )

        schema_c = class_schema(C)()
        self.assertListEqual(
            schema_c.fields["data"].validators, [validator_a, validator_b]
        )

        @dataclasses.dataclass
        class D:
            data: CustomTypeOneValidator = dataclasses.field()

        schema_d = class_schema(D)()
        self.assertListEqual(schema_d.fields["data"].validators, [validator_a])

        @dataclasses.dataclass
        class E:
            data: CustomTypeOneValidator = dataclasses.field(
                metadata={"validate": validator_b}
            )

        schema_e = class_schema(E)()
        self.assertListEqual(
            schema_e.fields["data"].validators, [validator_a, validator_b]
        )

        @dataclasses.dataclass
        class F:
            data: CustomTypeOneValidator = dataclasses.field(
                metadata={"validate": [validator_b, validator_c]}
            )

        schema_f = class_schema(F)()
        self.assertListEqual(
            schema_f.fields["data"].validators, [validator_a, validator_b, validator_c]
        )

        @dataclasses.dataclass
        class G:
            data: CustomTypeMultiValidator = dataclasses.field()

        schema_g = class_schema(G)()
        self.assertListEqual(
            schema_g.fields["data"].validators, [validator_a, validator_b]
        )

        @dataclasses.dataclass
        class H:
            data: CustomTypeMultiValidator = dataclasses.field(
                metadata={"validate": validator_c}
            )

        schema_h = class_schema(H)()
        self.assertListEqual(
            schema_h.fields["data"].validators, [validator_a, validator_b, validator_c]
        )

        @dataclasses.dataclass
        class J:
            data: CustomTypeMultiValidator = dataclasses.field(
                metadata={"validate": [validator_c, validator_d]}
            )

        schema_j = class_schema(J)()
        self.assertListEqual(
            schema_j.fields["data"].validators,
            [validator_a, validator_b, validator_c, validator_d],
        )

<<<<<<< HEAD
    def test_generic_dataclass(self):
        T = typing.TypeVar("T")

        @dataclasses.dataclass
        class SimpleGeneric(typing.Generic[T]):
            data: T

        @dataclasses.dataclass
        class Nested:
            data: SimpleGeneric[int]

        schema_s = class_schema(SimpleGeneric[str])()
        self.assertEqual(SimpleGeneric(data="a"), schema_s.load({"data": "a"}))
        self.assertEqual(schema_s.dump(SimpleGeneric(data="a")), {"data": "a"})
        with self.assertRaises(ValidationError):
            schema_s.load({"data": 2})

        schema_n = class_schema(Nested)()
        self.assertEqual(
            Nested(data=SimpleGeneric(1)), schema_n.load({"data": {"data": 1}})
        )
        self.assertEqual(
            schema_n.dump(Nested(data=SimpleGeneric(data=1))), {"data": {"data": 1}}
        )
        with self.assertRaises(ValidationError):
            schema_n.load({"data": {"data": "str"}})
=======
    def test_recursive_reference(self):
        @dataclasses.dataclass
        class Tree:
            children: typing.List["Tree"]  # noqa: F821

        schema = class_schema(Tree)()

        self.assertEqual(
            schema.load({"children": [{"children": []}]}),
            Tree(children=[Tree(children=[])]),
        )

    def test_cyclic_reference(self):
        @dataclasses.dataclass
        class First:
            second: typing.Optional["Second"]  # noqa: F821

        @dataclasses.dataclass
        class Second:
            first: typing.Optional["First"]

        first_schema = class_schema(First)()
        second_schema = class_schema(Second)()

        self.assertEqual(
            first_schema.load({"second": {"first": None}}),
            First(second=Second(first=None)),
        )
        self.assertEqual(
            second_schema.dump(Second(first=First(second=Second(first=None)))),
            {"first": {"second": {"first": None}}},
        )
>>>>>>> a6be7f0d


if __name__ == "__main__":
    unittest.main()<|MERGE_RESOLUTION|>--- conflicted
+++ resolved
@@ -401,7 +401,6 @@
             [validator_a, validator_b, validator_c, validator_d],
         )
 
-<<<<<<< HEAD
     def test_generic_dataclass(self):
         T = typing.TypeVar("T")
 
@@ -428,7 +427,7 @@
         )
         with self.assertRaises(ValidationError):
             schema_n.load({"data": {"data": "str"}})
-=======
+
     def test_recursive_reference(self):
         @dataclasses.dataclass
         class Tree:
@@ -461,8 +460,6 @@
             second_schema.dump(Second(first=First(second=Second(first=None)))),
             {"first": {"second": {"first": None}}},
         )
->>>>>>> a6be7f0d
-
 
 if __name__ == "__main__":
     unittest.main()