--- conflicted
+++ resolved
@@ -1,8 +1,10 @@
 # marshmallow\_dataclass change log
 
-<<<<<<< HEAD
+## v8.5.4
+
+- update dependencies
 - Add support for the Final type. See [#150](https://github.com/lovasoa/marshmallow_dataclass/pull/150) and [#151](https://github.com/lovasoa/marshmallow_dataclass/pull/151)
-=======
+
 ## v8.5.3
 
 - Fix spurious `ValueError` when defining a Union field with explicit default value
@@ -21,7 +23,6 @@
 ## v8.5.0
 - Fix `default` warning coming from marshmallow. Bump minimal marshmallow version requirement to 3.13. [See #157](https://github.com/lovasoa/marshmallow_dataclass/issues/157).
 - Add support for the Final type. See [#150](https://github.com/lovasoa/marshmallow_dataclass/pull/150)
->>>>>>> 02dcd4aa
 
 ## v8.4.2
 
