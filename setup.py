--- conflicted
+++ resolved
@@ -18,13 +18,8 @@
 EXTRAS_REQUIRE = {
     "enum": ["marshmallow-enum"],
     "union": ["typeguard"],
-<<<<<<< HEAD
-    ':python_version == "3.6"': ["dataclasses", "types-dataclasses"],
     "lint": ["pre-commit~=2.17"],
-=======
     ':python_version == "3.6"': ["dataclasses", "types-dataclasses<0.6.4"],
-    "lint": ["pre-commit~=1.18"],
->>>>>>> db737147
     "docs": ["sphinx"],
     "tests": [
         "pytest>=5.4",
